--- conflicted
+++ resolved
@@ -18,11 +18,8 @@
     """
 
     # To be updated...
-<<<<<<< HEAD
-    BANNED_CHARS = ".-+!=()/"
-=======
+    # Banned chars is obsolete now . @see 7a694fe6250a5b54244c2eff0511e2af855d1f24
     BANNED_CHARS = ""
->>>>>>> 7a694fe6
 
     def __init__(self, device):
         super(AbstractReader, self).__init__()
