<<<<<<< HEAD
"""Design pattern "COMMANDS" to execute VQL query .

Each VQL statement corresponds to a <name>_cmd() fonction and is construted by
`create_command_from_obj()`.
You can use `execute(conn, vql)` or `execute_one(conn, vql)` to run a specific
VQL query.
=======
"""
This module contains the design pattern "COMMANDS" to execute VQL query . 

Each VQL statement corresponds to a <name>_cmd() fonction. 
You can use `execute(conn, vql)` or `execute_many(conn,vql)` to run a specific VQL query.
Command module are usefull for CLI and for running VQL scripts .

Examples:

    conn = sqlite.Connection("project.db") 
    for variant in execute(conn, "SELECT chr, pos FROM variants"):
        print(variant)

    # How many variant 
    print(execute(conn, "COUNT FROM variants"))

>>>>>>> 55aa1c96

Each command returns a JSON array with a success status code or with the
expected result.
"""
# Standard imports
import sqlite3
import os
import functools
import csv

# Pip install ( because functools doesnt work with unhachable)
from memoization import cached

# Custom imports
from cutevariant.core.querybuilder import *
from cutevariant.core import sql, vql
from cutevariant.commons import logger


LOGGER = logger()


def select_cmd(
    conn: sqlite3.Connection,
    fields=("chr", "pos", "ref", "alt"),
    source="variants",
    filters={},
    order_by=None,
    order_desc=True,
    group_by=[],
    having={},  # {"op":">", "value": 3  }
    limit=50,
    offset=0,
    **kwargs,
):
<<<<<<< HEAD
    """Select query Command

    Args:
        conn (sqlite3.Connection): sqlite3 connection
        fields (list, optional): list of fields
        filters (dict, optional): nested tree of condition
        source (str, optional): virtual table source
        order_by (list, optional): order by field name
        order_desc (bool, optional): Descending or Ascending Order
        limit (int, optional): record count
        offset (int, optional): record count per page

    Yields:
        variants (dict)
    """
    # Get {'favorite': 'variants', 'comment': 'variants', impact': 'annotations', ...}
    default_tables = {i["name"]: i["category"] for i in sql.get_fields(conn)}
    # Get {'NORMAL': 1, 'TUMOR': 2}
    samples_ids = {i["name"]: i["id"] for i in sql.get_samples(conn)}

    query = build_query(
        fields=fields,
        source=source,
        filters=filters,
        order_by=order_by,
        order_desc=order_desc,
        limit=limit,
        offset=offset,
        group_by=group_by,
        having=having,
        default_tables=default_tables,
        samples_ids=samples_ids,
    )
    LOGGER.debug("command:select_cmd:: %s", query)
=======
    """Select query Command 

    This following VQL command:
        SELECT chr,pos FROM variants WHERE pos > 3 
    will execute : 
        select_cmd(conn, ["chr", "pos"], variants", {"AND": [{"pos","=",3}]}))

        
        Args:
            conn (sqlite3.Connection): sqlite3 connection 
            fields (list, optional): list of fields 
            filters (dict, optional): nested tree of condition 
            source (str, optional): virtual table source
            order_by (list, optional): order by field name 
            order_desc (bool, optional): Descending or Ascending Order  
            limit (int, optional): record count 
            offset (int, optional): record count per page  
        
        Yields:
            list of variants   
        """
    query = build_complete_query(
        conn,
        fields,
        source,
        filters,
        order_by,
        order_desc,
        group_by,
        having,
        limit,
        offset,
        **kwargs,
    )

    LOGGER.debug(query)
>>>>>>> 55aa1c96
    for i in conn.execute(query):
        yield dict(i)


@cached(max_size=128)
def count_cmd(
    conn: sqlite3.Connection,
    fields=("chr", "pos", "ref", "alt"),
    source="variants",
    filters={},
    group_by=[],
    having={},
    **kwargs,
):
<<<<<<< HEAD
    """Count command

=======
    """Count command 

    This following VQL command:
        COUNT FROM variants WHERE pos > 3 
   will execute : 
        count_cmd(conn, "variants", {"AND": [{"pos","=",3}]}))

    
>>>>>>> 55aa1c96
    Args:
        conn (sqlite3.Connection): sqlite3 connection
        source (str, optional): virtual source table
        filters (dict, optional): nested tree of condition

    Returns:
        dict: Count of variants with "count" as a key
    """

    if not filters:
        # Returned stored cache variant
        return {
            "count": conn.execute(
                f"SELECT count FROM selections WHERE name = '{source}'"
            ).fetchone()[0]
        }

    # Get {'favorite': 'variants', 'comment': 'variants', impact': 'annotations', ...}
    default_tables = {i["name"]: i["category"] for i in sql.get_fields(conn)}
    # Get {'NORMAL': 1, 'TUMOR': 2}
    samples_ids = {i["name"]: i["id"] for i in sql.get_samples(conn)}

    query = build_query(
        fields=fields,
        source=source,
        filters=filters,
        limit=None,
        offset=None,
        order_by=None,
        group_by=group_by,
        having=having,
        default_tables=default_tables,
        samples_ids=samples_ids,
    )
    # #    print("ICI", query, query[from_pos:])

    # print("ICI", filters)
    # if distinct:
    #     query = (
    #         "SELECT COUNT (*) FROM (SELECT DISTINCT variants.id "
    #         + query[from_pos:]
    #         + ")"
    #     )
    # else:

    query = "SELECT COUNT (*) FROM (" + query + ")"

    LOGGER.debug("command:count_cmd:: %s", query)
    return {"count": conn.execute(query).fetchone()[0]}


<<<<<<< HEAD
def drop_cmd(conn: sqlite3.Connection, feature, name, **kwargs):
    """

    Args:
        conn (sqlite3.Connection): sqlite3 connection
        feature:
        name:

    Returns:
        dict: {"success": True}
        TODO: Use rowcount to return a non fixed success code...
    """
=======
def drop_cmd(conn: sqlite3.Connection, feature: str, name: str, **kwargs):
    """Drop selection or set from database 
    
    This following VQL command:
        DROP selection boby 
   will execute : 
        drop_cmd(conn, "selections", "boby")

>>>>>>> 55aa1c96

    Args:
        conn (sqlite3.Connection): sqlite.Connection
        feature (str): selection or set  
        name (str): name of the selection or the set 
    
    Returns:
        dict: return {success: True}
    
    Raises:
        vql.VQLSyntaxError: Description
    
    """
    accept_features = ["selections", "sets"]

    if feature not in accept_features:
        raise vql.VQLSyntaxError(f"{feature} doesn't exists")

    if feature == "selections":
        conn.execute(f"DELETE FROM selections WHERE name = '{name}'")
        conn.commit()
        return {"success": True}

    if feature == "sets":
<<<<<<< HEAD
        conn.execute(f"DELETE FROM sets WHERE name = '{name}'")
=======
        res = conn.execute(f"DELETE FROM sets WHERE name = '{name}'")
>>>>>>> 55aa1c96
        conn.commit()
        return {"success": True}


def create_cmd(
    conn: sqlite3.Connection,
    target: str,
    source="variants",
    filters=dict(),
    count=0,
    **kwargs,
):
<<<<<<< HEAD
    # Get {'favorite': 'variants', 'comment': 'variants', impact': 'annotations', ...}
    default_tables = {i["name"]: i["category"] for i in sql.get_fields(conn)}
    # Get {'NORMAL': 1, 'TUMOR': 2}
    samples_ids = {i["name"]: i["id"] for i in sql.get_samples(conn)}
=======
    """Create command 

    This following VQL command:
        CREATE boby FROM variants WHERE pos > 3  
   will execute : 
        create_cmd(conn, "boby", "variants", {"AND":[{"pos",">",3}]})
    
    Args:
        conn (sqlite3.Connection): sqlite3 Connection
        target (str): target selection table
        source (str): source selection table
        filters (TYPE): filters query 
        count (int): precomputed variant count 
    
    Returns:
        dict: {success: True} 
    """
    default_tables = dict([(i["name"], i["category"]) for i in sql.get_fields(conn)])
    samples_ids = dict([(i["name"], i["id"]) for i in sql.get_samples(conn)])
>>>>>>> 55aa1c96

    if target is None:
        return {}

    # Get transaction cursor
    cursor = conn.cursor()

    sql_query = build_query(
        ["id"],
        source,
        filters,
        default_tables=default_tables,
        samples_ids=samples_ids,
        limit=None,
    )

    count = sql.count_query(cursor, sql_query)

    selection_id = sql.insert_selection(cursor, sql_query, name=target, count=count)

    query = f"""
    INSERT INTO selection_has_variant
    SELECT DISTINCT id, {selection_id} FROM ({sql_query})
    """

    # DROP indexes
    # For joints between selections and variants tables
    try:
        cursor.execute("""DROP INDEX idx_selection_has_variant""")
    except sqlite3.OperationalError:
        pass

    LOGGER.debug("command:create_cmd:: %s", query)
    cursor.execute(query)

    # REBUILD INDEXES
    # For joins between selections and variants tables
    sql.create_selection_has_variant_indexes(cursor)

    conn.commit()

    if cursor.rowcount:
        return {"id": cursor.lastrowid}
    return {}


<<<<<<< HEAD
def set_cmd(conn: sqlite3.Connection, target, first, second, operator, **kwargs):
    """

    Args:
        conn (sqlite3.Connection): sqlite3 connection
        target:
        first:
        second:
        operator (+, -, &): Set operators

    Returns:
        (dict) with lastrowid (selection id) as key id, if lines have been
        inserted; empty otherwise.

    Examples:
        {"id": 2}: 2 lines inserted
    """
=======
def set_cmd(
    conn: sqlite3.Connection, target: str, first: str, second: str, operator, **kwargs
):
    """Perform set operation like intersection, union and difference between two table selection

    This following VQL command:
        CREATE boby = raymond & charles
   will execute : 
        set_cmd(conn, "boby", "raymond", "charles", "&")
>>>>>>> 55aa1c96


    Args:
        conn (sqlite3.Connection): sqlite3.Connection
        target (str): table selection target
        first (str): first selection in operation
        second (str): second selection in operation
        operator (str): + (union), - (difference), & (intersection)
    
    Returns:
        dict: {success: True}
    """
    if target is None or first is None or second is None or operator is None:
        return {}

    query_first = build_query(["id"], first, limit=None)
    query_second = build_query(["id"], second, limit=None)

    func_query = {
        "+": sql.union_variants,
        "-": sql.subtract_variants,
        "&": sql.intersect_variants,
    }

    sql_query = func_query[operator](query_first, query_second)
    LOGGER.debug("command:set_cmd:: %s", sql_query)

    lastrowid = sql.create_selection_from_sql(
        conn, sql_query, target, from_selection=False
    )

    return dict() if lastrowid is None else {"id": lastrowid}


def bed_cmd(conn: sqlite3.Connection, path, target, source, **kwargs):
    """

    Args:
        conn (sqlite3.Connection): sqlite3 connection
        path:
        target:
        source:

<<<<<<< HEAD
    Returns:
        (dict) with lastrowid as key id, if lines have been inserted;
        empty otherwise.
    """

    if not os.path.isfile(path):
=======
def bed_cmd(conn: sqlite3.Connection, path: str, target: str, source: str, **kwargs):
    """Create a new selection from a bed file 
    
    This following VQL command:
        CREATE boby FROM variant INTERSECT "path/to/file.bed"
   will execute : 
        bed_cmd(conn, "path/to/file.bed", "boby", "source")


    Args:
        conn (sqlite3.Connection): sqlite3.Connection
        path (str): path to bedfile ( a 3 columns files with chr, start, end )
        target (str): target selection table
        source (str): source selection table 
        **kwargs: Description
    
    Returns:
        TYPE: Description
    
    Raises:
        vql.VQLSyntaxError: Description
    """
    if not os.path.exists(path):
>>>>>>> 55aa1c96
        raise vql.VQLSyntaxError(f"{path} doesn't exists")

    def read_bed():
        """
        Returns:
            Yields dict of bed intervals with chr, start, end, name as keys
        """
        with open(path) as file:
            reader = csv.reader(file, delimiter="\t")
            for line in reader:
                if len(line) >= 3:
                    yield {
                        "chr": line[0],
                        "start": int(line[1]),
                        "end": int(line[2]),
                        "name": "",
                    }

    # bed_intervals argument expects chr, start, end, name keys in each interval
    lastrowid = sql.create_selection_from_bed(conn, source, target, read_bed())
    return dict() if lastrowid is None else {"id": lastrowid}


def show_cmd(conn: sqlite3.Connection, feature: str, **kwargs):
<<<<<<< HEAD
    """

    Args:
        conn (sqlite3.Connection): sqlite3 connection
        feature: Requested feature type of items
=======
    """Show command display information from a SHOW query 

    This following VQL command:
        SHOW variants
   will execute : 
        show_cmd(conn, "variants")

    Args:
        conn (sqlite3.Connection): sqlite3.Connection
        feature (str): ["selections", "fields", "samples", "sets"]
    
    Yields:
        dict: record items
    
    Raises:
        vql.VQLSyntaxError: Description
    """
    accept_features = ["selections", "fields", "samples", "sets"]
>>>>>>> 55aa1c96

    Returns:
        (generator): Yield items according to requested features (fields,
        samples, selections, sets).
    """

    accept_features = {
        "selections": sql.get_selections,
        "fields": sql.get_fields,
        "samples": sql.get_samples,
        "sets": sql.get_sets,
    }

    if feature not in accept_features:
        raise vql.VQLSyntaxError(f"option {feature} doesn't exists")

    for item in accept_features[feature](conn):
        yield item


def import_cmd(conn: sqlite3.Connection, feature=str, name=str, path=str, **kwargs):
    """Import command 

<<<<<<< HEAD
    accept_features = ("sets",)
=======
    This following VQL command:
        IMPORT sets "gene.txt" AS boby
   will execute : 
        import_cmd(conn, "sets", "gene.txt")
    
    Args:
        conn (sqlite3.Connection): sqlite3.Connection
        feature (TYPE): "set"  
        name (TYPE): name of the set
        path (TYPE): a filepath 
        **kwargs: Description
    
    Returns:
        dict: {success: True}
    
    Raises:
        vql.VQLSyntaxError: Description
    """
    accept_features = ["sets"]
>>>>>>> 55aa1c96
    if feature not in accept_features:
        raise vql.VQLSyntaxError(f"option {feature} doesn't exists")

    if not os.path.isfile(path):
        raise vql.VQLSyntaxError(f"{path} doesn't exists")

    sql.insert_set_from_file(conn, name, path)
    return {"success": True}


def create_command_from_obj(conn, vql_obj: dict):
<<<<<<< HEAD
    """????

    :param conn: Sqlite3 connexion
    :param vql_obj: Requested commands: select_cmd, create_cmd, set_cmd, bed_cmd,
    show_cmd, import_cmd, drop_cmd, count_cmd
    :type conn: <sqlite3.connexion>
    :return: Function object wrapping the given vql_object.
    """
    command = vql_obj["cmd"]
    if command in globals():
        return functools.partial(globals()[command], conn, **vql_obj)


def execute(conn, vql_source: str):
    """Never used"""
=======
    """Create command function from vql object.

    vql object are dictionnary returns by vql.parse

    Use command.execute instead 
    
    Args:
        conn (sqlite3.Connection): sqlite3.connection
        vql_obj (dict): a vql object 
    
    Returns:
        Function: Command function
    """
    if vql_obj["cmd"] == "select_cmd":
        return functools.partial(select_cmd, conn, **vql_obj)

    if vql_obj["cmd"] == "create_cmd":
        return functools.partial(create_cmd, conn, **vql_obj)

    if vql_obj["cmd"] == "set_cmd":
        return functools.partial(set_cmd, conn, **vql_obj)

    if vql_obj["cmd"] == "bed_cmd":
        return functools.partial(bed_cmd, conn, **vql_obj)

    if vql_obj["cmd"] == "show_cmd":
        return functools.partial(show_cmd, conn, **vql_obj)

    if vql_obj["cmd"] == "import_cmd":
        return functools.partial(import_cmd, conn, **vql_obj)

    if vql_obj["cmd"] == "drop_cmd":
        return functools.partial(drop_cmd, conn, **vql_obj)

    if vql_obj["cmd"] == "count_cmd":
        return functools.partial(count_cmd, conn, **vql_obj)

    return None


def execute(conn: sqlite3.Connection, vql_source: str):
    """Execute a vql query

    for variant in execute(conn,"SELECT chr from variants"):
        print(variant)
    
    Args:
        conn (sqlite3.Connection): sqlite3 Connection
        vql_source (str): a VQL query
    
    Returns:
        dict: Return command output as a dict 
    """
>>>>>>> 55aa1c96
    vql_obj = vql.parse_one_vql(vql_source)
    cmd = create_command_from_obj(conn, vql_obj)
    return cmd()


<<<<<<< HEAD
def execute_all(conn, vql_source: str):
    """Never used"""
=======
def execute_all(conn: sqlite3.Connection, vql_source: str):
    """Execute a vql script 
    
    execute_all("CREATE boby FROM variants; CREATE raymon FROM variants; CREATE charles = boby - variants; COUNT(charles)")
    
    Args:
        conn (sqlite3.Connection): Description
        vql_source (str): Description
    
    Yields:
        dict: Yield command output as a dict
    """
>>>>>>> 55aa1c96
    for vql in vql.parse_vql(vql_source):
        cmd = create_command_from_obj(conn, vql)
        yield cmd()


# class CommandGraph(object):
#     def __init__(self, conn):
#         super().__init__()
#         self.conn = conn
#         self.graph = nx.DiGraph()
#         self.graph.add_node("variants")

#     def add_command(self, command: Command):

#         if type(command) == CreateCommand:
#             self.graph.add_node(command.target)
#             self.graph.add_edge(command.source, command.target)

#         if type(command) == SelectCommand:
#             self.graph.add_node("Select")
#             self.graph.add_edge(command.source, "Select")

#         if type(command) == SetCommand:
#             self.graph.add_node(command.target)
#             self.graph.add_edge(command.first, command.target)
#             self.graph.add_edge(command.second, command.target)

#     def set_source(self, source):
#         self.graph.clear()
#         for vql_obj in vql.execute_vql(source):
#             cmd = create_command_from_vql_objet(self.conn, vql_obj)
#             self.add_command(cmd)<|MERGE_RESOLUTION|>--- conflicted
+++ resolved
@@ -1,31 +1,21 @@
-<<<<<<< HEAD
 """Design pattern "COMMANDS" to execute VQL query .
 
-Each VQL statement corresponds to a <name>_cmd() fonction and is construted by
-`create_command_from_obj()`.
-You can use `execute(conn, vql)` or `execute_one(conn, vql)` to run a specific
+Each VQL statement corresponds to a <name>_cmd() function.
+You can use `execute(conn, vql)` or `execute_all(conn, vql)` to run a specific
 VQL query.
-=======
-"""
-This module contains the design pattern "COMMANDS" to execute VQL query . 
-
-Each VQL statement corresponds to a <name>_cmd() fonction. 
-You can use `execute(conn, vql)` or `execute_many(conn,vql)` to run a specific VQL query.
-Command module are usefull for CLI and for running VQL scripts .
-
-Examples:
-
-    conn = sqlite.Connection("project.db") 
-    for variant in execute(conn, "SELECT chr, pos FROM variants"):
-        print(variant)
-
-    # How many variant 
-    print(execute(conn, "COUNT FROM variants"))
-
->>>>>>> 55aa1c96
 
 Each command returns a JSON array with a success status code or with the
 expected result.
+
+Command module is usefull for CLI and for running VQL scripts.
+
+Example:
+
+    >>> conn = sqlite.Connection("project.db")
+    >>> for variant in execute(conn, "SELECT chr, pos FROM variants"):
+    ...     print(variant)
+    >>> # How many variants ?
+    >>> print(execute(conn, "COUNT FROM variants"))
 """
 # Standard imports
 import sqlite3
@@ -58,8 +48,12 @@
     offset=0,
     **kwargs,
 ):
-<<<<<<< HEAD
     """Select query Command
+
+    This following VQL command:
+        `SELECT chr,pos FROM variants WHERE pos > 3`
+    will execute :
+        `select_cmd(conn, ["chr", "pos"], variants", {"AND": [{"pos","=",3}]}))`
 
     Args:
         conn (sqlite3.Connection): sqlite3 connection
@@ -93,44 +87,6 @@
         samples_ids=samples_ids,
     )
     LOGGER.debug("command:select_cmd:: %s", query)
-=======
-    """Select query Command 
-
-    This following VQL command:
-        SELECT chr,pos FROM variants WHERE pos > 3 
-    will execute : 
-        select_cmd(conn, ["chr", "pos"], variants", {"AND": [{"pos","=",3}]}))
-
-        
-        Args:
-            conn (sqlite3.Connection): sqlite3 connection 
-            fields (list, optional): list of fields 
-            filters (dict, optional): nested tree of condition 
-            source (str, optional): virtual table source
-            order_by (list, optional): order by field name 
-            order_desc (bool, optional): Descending or Ascending Order  
-            limit (int, optional): record count 
-            offset (int, optional): record count per page  
-        
-        Yields:
-            list of variants   
-        """
-    query = build_complete_query(
-        conn,
-        fields,
-        source,
-        filters,
-        order_by,
-        order_desc,
-        group_by,
-        having,
-        limit,
-        offset,
-        **kwargs,
-    )
-
-    LOGGER.debug(query)
->>>>>>> 55aa1c96
     for i in conn.execute(query):
         yield dict(i)
 
@@ -145,19 +101,13 @@
     having={},
     **kwargs,
 ):
-<<<<<<< HEAD
     """Count command
 
-=======
-    """Count command 
-
-    This following VQL command:
-        COUNT FROM variants WHERE pos > 3 
-   will execute : 
-        count_cmd(conn, "variants", {"AND": [{"pos","=",3}]}))
-
-    
->>>>>>> 55aa1c96
+    This following VQL command:
+        `COUNT FROM variants WHERE pos > 3`
+    will execute :
+        `count_cmd(conn, "variants", {"AND": [{"pos","=",3}]}))`
+
     Args:
         conn (sqlite3.Connection): sqlite3 connection
         source (str, optional): virtual source table
@@ -209,41 +159,25 @@
     return {"count": conn.execute(query).fetchone()[0]}
 
 
-<<<<<<< HEAD
-def drop_cmd(conn: sqlite3.Connection, feature, name, **kwargs):
-    """
-
-    Args:
-        conn (sqlite3.Connection): sqlite3 connection
-        feature:
-        name:
+def drop_cmd(conn: sqlite3.Connection, feature: str, name: str, **kwargs):
+    """Drop selection or set from database
+
+    This following VQL command:
+        `DROP selection boby`
+    will execute :
+        `drop_cmd(conn, "selections", "boby")`
+
+    Args:
+        conn (sqlite3.Connection): sqlite connection
+        feature (str): selection or set
+        name (str): name of the selection or the set
 
     Returns:
         dict: {"success": True}
         TODO: Use rowcount to return a non fixed success code...
-    """
-=======
-def drop_cmd(conn: sqlite3.Connection, feature: str, name: str, **kwargs):
-    """Drop selection or set from database 
-    
-    This following VQL command:
-        DROP selection boby 
-   will execute : 
-        drop_cmd(conn, "selections", "boby")
-
->>>>>>> 55aa1c96
-
-    Args:
-        conn (sqlite3.Connection): sqlite.Connection
-        feature (str): selection or set  
-        name (str): name of the selection or the set 
-    
-    Returns:
-        dict: return {success: True}
-    
+
     Raises:
-        vql.VQLSyntaxError: Description
-    
+        vql.VQLSyntaxError
     """
     accept_features = ["selections", "sets"]
 
@@ -256,11 +190,7 @@
         return {"success": True}
 
     if feature == "sets":
-<<<<<<< HEAD
         conn.execute(f"DELETE FROM sets WHERE name = '{name}'")
-=======
-        res = conn.execute(f"DELETE FROM sets WHERE name = '{name}'")
->>>>>>> 55aa1c96
         conn.commit()
         return {"success": True}
 
@@ -273,32 +203,27 @@
     count=0,
     **kwargs,
 ):
-<<<<<<< HEAD
+    """Create command
+
+    This following VQL command:
+        `CREATE boby FROM variants WHERE pos > 3`
+    will execute :
+        `create_cmd(conn, "boby", "variants", {"AND":[{"pos",">",3}]})`
+
+    Args:
+        conn (sqlite3.Connection): sqlite3 connection
+        target (str): target selection table
+        source (str): source selection table
+        filters (TYPE): filters query
+        count (int): precomputed variant count
+
+    Returns:
+        dict: {success: True}
+    """
     # Get {'favorite': 'variants', 'comment': 'variants', impact': 'annotations', ...}
     default_tables = {i["name"]: i["category"] for i in sql.get_fields(conn)}
     # Get {'NORMAL': 1, 'TUMOR': 2}
     samples_ids = {i["name"]: i["id"] for i in sql.get_samples(conn)}
-=======
-    """Create command 
-
-    This following VQL command:
-        CREATE boby FROM variants WHERE pos > 3  
-   will execute : 
-        create_cmd(conn, "boby", "variants", {"AND":[{"pos",">",3}]})
-    
-    Args:
-        conn (sqlite3.Connection): sqlite3 Connection
-        target (str): target selection table
-        source (str): source selection table
-        filters (TYPE): filters query 
-        count (int): precomputed variant count 
-    
-    Returns:
-        dict: {success: True} 
-    """
-    default_tables = dict([(i["name"], i["category"]) for i in sql.get_fields(conn)])
-    samples_ids = dict([(i["name"], i["id"]) for i in sql.get_samples(conn)])
->>>>>>> 55aa1c96
 
     if target is None:
         return {}
@@ -345,46 +270,29 @@
     return {}
 
 
-<<<<<<< HEAD
-def set_cmd(conn: sqlite3.Connection, target, first, second, operator, **kwargs):
-    """
-
-    Args:
-        conn (sqlite3.Connection): sqlite3 connection
-        target:
-        first:
-        second:
-        operator (+, -, &): Set operators
-
-    Returns:
-        (dict) with lastrowid (selection id) as key id, if lines have been
-        inserted; empty otherwise.
-
-    Examples:
-        {"id": 2}: 2 lines inserted
-    """
-=======
 def set_cmd(
     conn: sqlite3.Connection, target: str, first: str, second: str, operator, **kwargs
 ):
     """Perform set operation like intersection, union and difference between two table selection
 
     This following VQL command:
-        CREATE boby = raymond & charles
-   will execute : 
-        set_cmd(conn, "boby", "raymond", "charles", "&")
->>>>>>> 55aa1c96
-
-
-    Args:
-        conn (sqlite3.Connection): sqlite3.Connection
+        `CREATE boby = raymond & charles`
+    will execute :
+        `set_cmd(conn, "boby", "raymond", "charles", "&")`
+
+    Args:
+        conn (sqlite3.Connection): sqlite3 connection
         target (str): table selection target
         first (str): first selection in operation
         second (str): second selection in operation
-        operator (str): + (union), - (difference), & (intersection)
-    
-    Returns:
-        dict: {success: True}
+        operator (str): + (union), - (difference), & (intersection) Set operators
+
+    Returns:
+        (dict) with lastrowid (selection id) as key id, if lines have been
+        inserted; empty otherwise.
+
+    Examples:
+        {"id": 2}: 2 lines inserted
     """
     if target is None or first is None or second is None or operator is None:
         return {}
@@ -408,47 +316,28 @@
     return dict() if lastrowid is None else {"id": lastrowid}
 
 
-def bed_cmd(conn: sqlite3.Connection, path, target, source, **kwargs):
-    """
-
-    Args:
-        conn (sqlite3.Connection): sqlite3 connection
-        path:
-        target:
-        source:
-
-<<<<<<< HEAD
+def bed_cmd(conn: sqlite3.Connection, path: str, target: str, source: str, **kwargs):
+    """Create a new selection from a bed file
+
+    This following VQL command:
+        `CREATE boby FROM variant INTERSECT "path/to/file.bed"`
+    will execute :
+        `bed_cmd(conn, "path/to/file.bed", "boby", "source")`
+
+    Args:
+        conn (sqlite3.Connection): sqlite3 connection
+        path (str): path to bedfile ( a 3 columns files with chr, start, end )
+        target (str): target selection table
+        source (str): source selection table
+
     Returns:
         (dict) with lastrowid as key id, if lines have been inserted;
         empty otherwise.
-    """
-
+
+    Raises:
+        vql.VQLSyntaxError
+    """
     if not os.path.isfile(path):
-=======
-def bed_cmd(conn: sqlite3.Connection, path: str, target: str, source: str, **kwargs):
-    """Create a new selection from a bed file 
-    
-    This following VQL command:
-        CREATE boby FROM variant INTERSECT "path/to/file.bed"
-   will execute : 
-        bed_cmd(conn, "path/to/file.bed", "boby", "source")
-
-
-    Args:
-        conn (sqlite3.Connection): sqlite3.Connection
-        path (str): path to bedfile ( a 3 columns files with chr, start, end )
-        target (str): target selection table
-        source (str): source selection table 
-        **kwargs: Description
-    
-    Returns:
-        TYPE: Description
-    
-    Raises:
-        vql.VQLSyntaxError: Description
-    """
-    if not os.path.exists(path):
->>>>>>> 55aa1c96
         raise vql.VQLSyntaxError(f"{path} doesn't exists")
 
     def read_bed():
@@ -473,38 +362,25 @@
 
 
 def show_cmd(conn: sqlite3.Connection, feature: str, **kwargs):
-<<<<<<< HEAD
-    """
-
-    Args:
-        conn (sqlite3.Connection): sqlite3 connection
-        feature: Requested feature type of items
-=======
-    """Show command display information from a SHOW query 
-
-    This following VQL command:
-        SHOW variants
-   will execute : 
-        show_cmd(conn, "variants")
-
-    Args:
-        conn (sqlite3.Connection): sqlite3.Connection
-        feature (str): ["selections", "fields", "samples", "sets"]
-    
+    """Show command display information from a SHOW query
+
+    This following VQL command:
+        `SHOW variants`
+    will execute :
+        `show_cmd(conn, "variants")`
+
+    Args:
+        conn (sqlite3.Connection): sqlite3 connection
+        feature (str): Requested feature type of items;
+        can be: `"selections", "fields", "samples", "sets"`
+
     Yields:
-        dict: record items
-    
+        (generator[dict]): Items according to requested features (fields,
+        samples, selections, sets).
+
     Raises:
-        vql.VQLSyntaxError: Description
-    """
-    accept_features = ["selections", "fields", "samples", "sets"]
->>>>>>> 55aa1c96
-
-    Returns:
-        (generator): Yield items according to requested features (fields,
-        samples, selections, sets).
-    """
-
+        vql.VQLSyntaxError
+    """
     accept_features = {
         "selections": sql.get_selections,
         "fields": sql.get_fields,
@@ -520,31 +396,27 @@
 
 
 def import_cmd(conn: sqlite3.Connection, feature=str, name=str, path=str, **kwargs):
-    """Import command 
-
-<<<<<<< HEAD
+    """Import command
+
+    This following VQL command:
+        `IMPORT sets "gene.txt" AS boby`
+    will execute :
+        `import_cmd(conn, "sets", "gene.txt")`
+
+    Args:
+        conn (sqlite3.Connection): sqlite3 connection
+        feature (TYPE): "sets"
+        name (TYPE): name of the set
+        path (TYPE): a filepath
+
+    Returns:
+        dict: `{success: True}`
+
+    Raises:
+        vql.VQLSyntaxError
+    """
     accept_features = ("sets",)
-=======
-    This following VQL command:
-        IMPORT sets "gene.txt" AS boby
-   will execute : 
-        import_cmd(conn, "sets", "gene.txt")
-    
-    Args:
-        conn (sqlite3.Connection): sqlite3.Connection
-        feature (TYPE): "set"  
-        name (TYPE): name of the set
-        path (TYPE): a filepath 
-        **kwargs: Description
-    
-    Returns:
-        dict: {success: True}
-    
-    Raises:
-        vql.VQLSyntaxError: Description
-    """
-    accept_features = ["sets"]
->>>>>>> 55aa1c96
+
     if feature not in accept_features:
         raise vql.VQLSyntaxError(f"option {feature} doesn't exists")
 
@@ -556,101 +428,62 @@
 
 
 def create_command_from_obj(conn, vql_obj: dict):
-<<<<<<< HEAD
-    """????
-
-    :param conn: Sqlite3 connexion
-    :param vql_obj: Requested commands: select_cmd, create_cmd, set_cmd, bed_cmd,
-    show_cmd, import_cmd, drop_cmd, count_cmd
-    :type conn: <sqlite3.connexion>
-    :return: Function object wrapping the given vql_object.
+    """Create command function from vql object.
+
+    Warning:
+        Use command.execute instead.
+
+    Args:
+        conn (sqlite3.Connection): sqlite3.connection
+        vql_obj (dict): A VQL object with requested commands at "cmd" key:
+        select_cmd, create_cmd, set_cmd, bed_cmd, show_cmd, import_cmd,
+        drop_cmd, count_cmd. A VQL object is dictionary returned by vql.parse.
+
+    Returns:
+        (function): Function object wrapping the given vql_object.
     """
     command = vql_obj["cmd"]
     if command in globals():
         return functools.partial(globals()[command], conn, **vql_obj)
 
 
-def execute(conn, vql_source: str):
-    """Never used"""
-=======
-    """Create command function from vql object.
-
-    vql object are dictionnary returns by vql.parse
-
-    Use command.execute instead 
-    
-    Args:
-        conn (sqlite3.Connection): sqlite3.connection
-        vql_obj (dict): a vql object 
-    
-    Returns:
-        Function: Command function
-    """
-    if vql_obj["cmd"] == "select_cmd":
-        return functools.partial(select_cmd, conn, **vql_obj)
-
-    if vql_obj["cmd"] == "create_cmd":
-        return functools.partial(create_cmd, conn, **vql_obj)
-
-    if vql_obj["cmd"] == "set_cmd":
-        return functools.partial(set_cmd, conn, **vql_obj)
-
-    if vql_obj["cmd"] == "bed_cmd":
-        return functools.partial(bed_cmd, conn, **vql_obj)
-
-    if vql_obj["cmd"] == "show_cmd":
-        return functools.partial(show_cmd, conn, **vql_obj)
-
-    if vql_obj["cmd"] == "import_cmd":
-        return functools.partial(import_cmd, conn, **vql_obj)
-
-    if vql_obj["cmd"] == "drop_cmd":
-        return functools.partial(drop_cmd, conn, **vql_obj)
-
-    if vql_obj["cmd"] == "count_cmd":
-        return functools.partial(count_cmd, conn, **vql_obj)
-
-    return None
-
-
 def execute(conn: sqlite3.Connection, vql_source: str):
     """Execute a vql query
 
-    for variant in execute(conn,"SELECT chr from variants"):
-        print(variant)
-    
-    Args:
-        conn (sqlite3.Connection): sqlite3 Connection
+    Examples:
+        >>> for variant in execute(conn,"SELECT chr from variants"):
+        >>>     print(variant)
+
+    Args:
+        conn (sqlite3.Connection): sqlite3 connection
         vql_source (str): a VQL query
-    
-    Returns:
-        dict: Return command output as a dict 
-    """
->>>>>>> 55aa1c96
+
+    Returns:
+        dict: Return command output as a dict
+    """
     vql_obj = vql.parse_one_vql(vql_source)
     cmd = create_command_from_obj(conn, vql_obj)
     return cmd()
 
 
-<<<<<<< HEAD
-def execute_all(conn, vql_source: str):
-    """Never used"""
-=======
 def execute_all(conn: sqlite3.Connection, vql_source: str):
-    """Execute a vql script 
-    
-    execute_all("CREATE boby FROM variants; CREATE raymon FROM variants; CREATE charles = boby - variants; COUNT(charles)")
-    
-    Args:
-        conn (sqlite3.Connection): Description
-        vql_source (str): Description
-    
+    """Execute a vql script
+
+    Examples:
+        >>> execute_all(
+        ...     "CREATE boby FROM variants; CREATE raymon FROM variants;"
+        ...     "CREATE charles = boby - variants; COUNT(charles)"
+        ... )
+
+    Args:
+        conn (sqlite3.Connection): sqlite3 connection
+        vql_source (str): a VQL query
+
     Yields:
-        dict: Yield command output as a dict
-    """
->>>>>>> 55aa1c96
-    for vql in vql.parse_vql(vql_source):
-        cmd = create_command_from_obj(conn, vql)
+        (generator[dict]): Yield command outputs as a dicts
+    """
+    for vql_obj in vql.parse_vql(vql_source):
+        cmd = create_command_from_obj(conn, vql_obj)
         yield cmd()
 
 
